{
  "name": "@opentranslate/caiyun",
  "private": false,
  "publishConfig": {
    "access": "public"
  },
  "version": "1.1.0",
  "description": "Caiyun translator with OpenTranslate API.",
  "main": "dist/index.js",
  "types": "dist/index.d.ts",
  "scripts": {
    "test": "jest --runInBand --forceExit --detectOpenHandles",
    "build": "rm -rf dist && tsc --project tsconfig.json"
  },
  "keywords": [
    "OpenTranslate",
    "translate",
    "translator"
  ],
  "repository": "OpenTranslate/OpenTranslate",
  "homepage": "https://github.com/OpenTranslate/OpenTranslate/tree/master/packages/service-caiyun",
  "bugs": "https://github.com/opentranslate/opentranslate/issues/",
  "author": "OpenTranslate",
  "license": "MIT",
  "dependencies": {
<<<<<<< HEAD
    "@opentranslate/translator": "^1.1.0",
    "@types/node": "^12.11.7",
=======
    "@opentranslate/translator": "^1.0.4",
>>>>>>> a04a9105
    "@types/qs": "^6.5.3",
    "qs": "^6.8.0"
  }
}<|MERGE_RESOLUTION|>--- conflicted
+++ resolved
@@ -23,12 +23,8 @@
   "author": "OpenTranslate",
   "license": "MIT",
   "dependencies": {
-<<<<<<< HEAD
     "@opentranslate/translator": "^1.1.0",
     "@types/node": "^12.11.7",
-=======
-    "@opentranslate/translator": "^1.0.4",
->>>>>>> a04a9105
     "@types/qs": "^6.5.3",
     "qs": "^6.8.0"
   }
