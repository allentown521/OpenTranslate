--- conflicted
+++ resolved
@@ -23,15 +23,10 @@
   "author": "OpenTranslate",
   "license": "MIT",
   "dependencies": {
-<<<<<<< HEAD
     "@opentranslate/translator": "^1.1.0",
     "@types/md5": "^2.1.33",
-=======
-    "@opentranslate/translator": "^1.0.4",
->>>>>>> a04a9105
+    "@types/qs": "^6.5.3",
     "md5": "^2.2.1",
-    "@types/md5": "^2.1.33",
-    "qs": "^6.8.0",
-    "@types/qs": "^6.5.3"
+    "qs": "^6.8.0"
   }
 }